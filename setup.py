#!/usr/bin/python3
# -*- coding: utf-8 -*-
# input-remapper - GUI for device specific keyboard mappings
# Copyright (C) 2023 sezanzeb <proxima@sezanzeb.de>
#
# This file is part of input-remapper.
#
# input-remapper is free software: you can redistribute it and/or modify
# it under the terms of the GNU General Public License as published by
# the Free Software Foundation, either version 3 of the License, or
# (at your option) any later version.
#
# input-remapper is distributed in the hope that it will be useful,
# but WITHOUT ANY WARRANTY; without even the implied warranty of
# MERCHANTABILITY or FITNESS FOR A PARTICULAR PURPOSE.  See the
# GNU General Public License for more details.
#
# You should have received a copy of the GNU General Public License
# along with input-remapper.  If not, see <https://www.gnu.org/licenses/>.


import glob
import os
import re
import subprocess
from os.path import basename, splitext, join
from setuptools import setup
from setuptools.command.install import install


PO_FILES = "po/*.po"


class Install(install):
    """Add the commit hash and build .mo translations."""

    def run(self):
        try:
            commit = os.popen("git rev-parse HEAD").read().strip()
            if re.match(r"^([a-z]|[0-9])+$", commit):
                # for whatever reason different systems have different paths here
                build_dir = ""
                if os.path.exists("build/lib/inputremapper"):
                    build_dir = "build/lib/"
                with open(f"{build_dir}inputremapper/commit_hash.py", "w+") as f:
                    f.write(f"COMMIT_HASH = '{commit}'\n")
        except Exception as e:
            print("Failed to save the commit hash:", e)

        # generate .mo files
        make_lang()

        install.run(self)


def get_packages(base="inputremapper"):
    """Return all modules used in input-remapper.

    For example 'inputremapper.gui' or 'inputremapper.injection.mapping_handlers'
    """
    if not os.path.exists(os.path.join(base, "__init__.py")):
        # only python modules
        return []

    result = [base.replace("/", ".")]
    for name in os.listdir(base):
        if not os.path.isdir(os.path.join(base, name)):
            continue

        if name == "__pycache__":
            continue

        # find more python submodules in that directory
        result += get_packages(os.path.join(base, name))

    return result


def make_lang():
    """Build po files into mo/."""
    os.makedirs("mo", exist_ok=True)
    for po_file in glob.glob(PO_FILES):
        lang = splitext(basename(po_file))[0]
        os.makedirs(join("mo", lang), exist_ok=True)
        print(f"generating translation for {lang}")
        subprocess.run(
            ["msgfmt", "-o", join("mo", lang, "input-remapper.mo"), str(po_file)],
            check=True,
        )


lang_data = []
for po_file in glob.glob(PO_FILES):
    lang = splitext(basename(po_file))[0]
    lang_data.append(
        (
            f"/usr/share/input-remapper/lang/{lang}/LC_MESSAGES",
            [f"mo/{lang}/input-remapper.mo"],
        )
    )


setup(
    name="input-remapper",
    version="1.6.0-beta",
    description="A tool to change the mapping of your input device buttons",
    author="Sezanzeb",
    author_email="proxima@sezanzeb.de",
    url="https://github.com/sezanzeb/input-remapper",
    license="GPL-3.0",
    packages=get_packages(),
    include_package_data=True,
    data_files=[
        # see development.md#files
        *lang_data,
        ("/usr/share/input-remapper/", glob.glob("data/*")),
<<<<<<< HEAD
        ("/usr/share/applications/", ["data/input-remapper-gtk.desktop"]),
=======
        ("/usr/share/applications/", ["data/input-remapper.desktop"]),
        ("/usr/share/metainfo/", ["data/io.github.sezanzeb.input_remapper.metainfo.xml"]),
>>>>>>> 115fb787
        ("/usr/share/polkit-1/actions/", ["data/input-remapper.policy"]),
        ("/usr/lib/systemd/system", ["data/input-remapper.service"]),
        ("/etc/dbus-1/system.d/", ["data/inputremapper.Control.conf"]),
        ("/etc/xdg/autostart/", ["data/input-remapper-autoload.desktop"]),
        ("/usr/lib/udev/rules.d", ["data/99-input-remapper.rules"]),
        ("/usr/bin/", ["bin/input-remapper-gtk"]),
        ("/usr/bin/", ["bin/input-remapper-service"]),
        ("/usr/bin/", ["bin/input-remapper-control"]),
        ("/usr/bin/", ["bin/input-remapper-reader-service"]),
        # those will be deleted at some point:
        ("/usr/bin/", ["bin/key-mapper-gtk"]),
        ("/usr/bin/", ["bin/key-mapper-service"]),
        ("/usr/bin/", ["bin/key-mapper-control"]),
    ],
    install_requires=["setuptools", "evdev", "pydbus", "pygobject", "pydantic"],
    cmdclass={
        "install": Install,
    },
)<|MERGE_RESOLUTION|>--- conflicted
+++ resolved
@@ -114,12 +114,11 @@
         # see development.md#files
         *lang_data,
         ("/usr/share/input-remapper/", glob.glob("data/*")),
-<<<<<<< HEAD
         ("/usr/share/applications/", ["data/input-remapper-gtk.desktop"]),
-=======
-        ("/usr/share/applications/", ["data/input-remapper.desktop"]),
-        ("/usr/share/metainfo/", ["data/io.github.sezanzeb.input_remapper.metainfo.xml"]),
->>>>>>> 115fb787
+        (
+            "/usr/share/metainfo/",
+            ["data/io.github.sezanzeb.input_remapper.metainfo.xml"],
+        ),
         ("/usr/share/polkit-1/actions/", ["data/input-remapper.policy"]),
         ("/usr/lib/systemd/system", ["data/input-remapper.service"]),
         ("/etc/dbus-1/system.d/", ["data/inputremapper.Control.conf"]),
